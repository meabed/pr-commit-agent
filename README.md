--- conflicted
+++ resolved
@@ -1,10 +1,6 @@
 # GGPR - PR & Commit AI Assistant
 
-<<<<<<< HEAD
-GGPR is an intelligent CLI tool leveraging AI to enhance Git workflows by generating high-quality commit messages and pull requests. It helps developers maintain better documentation of code changes, follow best practices, and create more descriptive PRs with minimal effort.
-=======
-GGPR is an intelligent CLI tool that uses AI to enhance your Git workflow, creating high-quality commit messages and pull requests with minimal effort.
->>>>>>> 025cf5c7
+GGPR is a smart CLI tool leveraging AI to enhance Git workflows by generating high-quality commit messages and pull requests. It helps developers maintain better documentation of code changes, follow best practices, and create more descriptive PRs with minimal effort.
 
 [![NPM Version](https://img.shields.io/npm/v/pr-commit-ai-agent.svg)](https://www.npmjs.com/package/pr-commit-ai-agent)
 [![License: MIT](https://img.shields.io/badge/License-MIT-yellow.svg)](https://opensource.org/licenses/MIT)
